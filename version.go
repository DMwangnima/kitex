/*
 * Copyright 2021 CloudWeGo Authors
 *
 * Licensed under the Apache License, Version 2.0 (the "License");
 * you may not use this file except in compliance with the License.
 * You may obtain a copy of the License at
 *
 *     http://www.apache.org/licenses/LICENSE-2.0
 *
 * Unless required by applicable law or agreed to in writing, software
 * distributed under the License is distributed on an "AS IS" BASIS,
 * WITHOUT WARRANTIES OR CONDITIONS OF ANY KIND, either express or implied.
 * See the License for the specific language governing permissions and
 * limitations under the License.
 */

package kitex

// Name and Version info of this framework, used for statistics and debug
const (
	Name    = "Kitex"
<<<<<<< HEAD
	Version = "v0.4.1"
=======
	Version = "v0.4.2"
>>>>>>> 5f0f79ed
)<|MERGE_RESOLUTION|>--- conflicted
+++ resolved
@@ -19,9 +19,5 @@
 // Name and Version info of this framework, used for statistics and debug
 const (
 	Name    = "Kitex"
-<<<<<<< HEAD
-	Version = "v0.4.1"
-=======
 	Version = "v0.4.2"
->>>>>>> 5f0f79ed
 )